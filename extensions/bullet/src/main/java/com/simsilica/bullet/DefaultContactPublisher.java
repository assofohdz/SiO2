--- conflicted
+++ resolved
@@ -1,4 +1,3 @@
-<<<<<<< HEAD
 /*
  * $Id$
  * 
@@ -107,115 +106,4 @@
         ed.setComponents(contactEntity, c, new Decay());
         return contactEntity;                
     }
-}
-=======
-/*
- * $Id$
- * 
- * Copyright (c) 2018, Simsilica, LLC
- * All rights reserved.
- * 
- * Redistribution and use in source and binary forms, with or without
- * modification, are permitted provided that the following conditions 
- * are met:
- * 
- * 1. Redistributions of source code must retain the above copyright 
- *    notice, this list of conditions and the following disclaimer.
- * 
- * 2. Redistributions in binary form must reproduce the above copyright 
- *    notice, this list of conditions and the following disclaimer in 
- *    the documentation and/or other materials provided with the 
- *    distribution.
- * 
- * 3. Neither the name of the copyright holder nor the names of its 
- *    contributors may be used to endorse or promote products derived 
- *    from this software without specific prior written permission.
- * 
- * THIS SOFTWARE IS PROVIDED BY THE COPYRIGHT HOLDERS AND CONTRIBUTORS 
- * "AS IS" AND ANY EXPRESS OR IMPLIED WARRANTIES, INCLUDING, BUT NOT 
- * LIMITED TO, THE IMPLIED WARRANTIES OF MERCHANTABILITY AND FITNESS 
- * FOR A PARTICULAR PURPOSE ARE DISCLAIMED. IN NO EVENT SHALL THE 
- * COPYRIGHT HOLDER OR CONTRIBUTORS BE LIABLE FOR ANY DIRECT, 
- * INDIRECT, INCIDENTAL, SPECIAL, EXEMPLARY, OR CONSEQUENTIAL DAMAGES 
- * (INCLUDING, BUT NOT LIMITED TO, PROCUREMENT OF SUBSTITUTE GOODS OR 
- * SERVICES; LOSS OF USE, DATA, OR PROFITS; OR BUSINESS INTERRUPTION) 
- * HOWEVER CAUSED AND ON ANY THEORY OF LIABILITY, WHETHER IN CONTRACT, 
- * STRICT LIABILITY, OR TORT (INCLUDING NEGLIGENCE OR OTHERWISE) 
- * ARISING IN ANY WAY OUT OF THE USE OF THIS SOFTWARE, EVEN IF ADVISED 
- * OF THE POSSIBILITY OF SUCH DAMAGE.
- */
-
-package com.simsilica.bullet;
-
-import com.jme3.bullet.collision.*;
-import com.jme3.math.*;
-
-import com.simsilica.es.*;
-import com.simsilica.es.common.Decay;
-
-/**
- *  A collision listener implementation that will publish contact entities.
- *
- *  @author    Paul Speed
- */
-public class DefaultContactPublisher implements EntityCollisionListener {
-
-    private EntityData ed;
-    
-    public DefaultContactPublisher( EntityData ed ) {
-        this.ed = ed;
-    } 
-
-    protected Contact createContact( EntityPhysicsObject object1, EntityPhysicsObject object2, PhysicsCollisionEvent event ) {
-        float energy = 0; 
-        Vector3f wp = new Vector3f();
-        event.getPositionWorldOnB(wp);
-        Vector3f normal = new Vector3f();
-        event.getNormalWorldOnB(normal);
- 
-        // If object1 is null then we'll swap everything so that we always have a valid
-        // object1.  It's just nicer.
-        if( object1 == null ) {
-            object1 = object2;
-            object2 = null;
-            event.getPositionWorldOnA(wp);
-            normal.negateLocal();
-        }
-         
-        // If neither of the bodies are ghosts...       
-        if( !(object1 instanceof EntityGhostObject) && !(object2 instanceof EntityGhostObject) ) {
-            // Calculate the energy of the collision
-            Vector3f v1 = (object1 instanceof EntityRigidBody) ? ((EntityRigidBody)object1).getLastVelocity() : Vector3f.ZERO;         
-            Vector3f v2 = (object2 instanceof EntityRigidBody) ? ((EntityRigidBody)object2).getLastVelocity() : Vector3f.ZERO;         
- 
-            // Normal is always pointing towards object1 and away from object2...  because
-            // normal comes from getNormalWorldOnB().
-            float dot1 = -normal.dot(v1);
-            float dot2 = normal.dot(v2);
-            energy = dot1 + dot2;
-        }
-
-        return Contact.create(object1, object2, wp, normal, energy);
-    }
-
-    @Override
-    public void collision( EntityPhysicsObject object1, EntityPhysicsObject object2, PhysicsCollisionEvent event ) {
-        //System.out.println("collision:" + object1 + " -> " + object2); 
-
-        Contact c = createContact(object1, object2, event);
-        createEntity(c);
-    }
- 
-    /**
-     *  Called by the collision method to create the contact entity and populate its Contact
-     *  and Decay components.  Can be overridden by subclasses as needed to have different behavior.
-     *  The default behavior sets a Decay component with no time so it will be removed when the
-     *  decay system first detects it.
-     */   
-    protected EntityId createEntity( Contact c ) {
-        EntityId contactEntity = ed.createEntity();
-        ed.setComponents(contactEntity, c, new Decay());
-        return contactEntity;                
-    }
-}
->>>>>>> c9135597
+}